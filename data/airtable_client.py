--- conflicted
+++ resolved
@@ -1,4 +1,3 @@
-<<<<<<< HEAD
 """Simplified Airtable client used by the automation agents.
 
 The real platform integrates with Airtable's REST API.  For the purposes of
@@ -104,7 +103,7 @@
 
 
 __all__ = ["AirtableClient", "Contact"]
-=======
+
 """Wrapper around pyairtable for property data access."""
 from __future__ import annotations
 
@@ -159,5 +158,4 @@
     return table.create(record)
 
 
-__all__ = ["get_properties", "update_property", "append_log"]
->>>>>>> 2436e5e6
+__all__ = ["get_properties", "update_property", "append_log"]