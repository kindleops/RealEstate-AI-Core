<<<<<<< HEAD
"""Lead scoring agent for evaluating real estate opportunities.

This module exposes a FastAPI router that accepts a property identifier
(APN) and returns a score along with a qualitative assessment of the lead.

The implementation intentionally stubs out external dependencies such as
Airtable and market data providers so the module can be exercised in
isolation. These stubs are written in a way that makes it straightforward
to replace them with real integrations.
"""
from __future__ import annotations

import json
from datetime import datetime
from functools import lru_cache
from pathlib import Path
from typing import Any, Dict, List, Optional

from fastapi import APIRouter, HTTPException
from pydantic import BaseModel, Field

# ---------------------------------------------------------------------------
# Configuration helpers
# ---------------------------------------------------------------------------

CONFIG_PATH = Path(__file__).resolve().parents[1] / "config" / "weights.json"


class ScoreWeights(BaseModel):
    """Container for dynamic scoring weights and thresholds."""

    weights: Dict[str, int]
    thresholds: Dict[str, float]


@lru_cache(maxsize=1)
def load_weight_config() -> ScoreWeights:
    """Load scoring configuration from the shared JSON file.

    The configuration is cached because the file rarely changes at runtime
    and parsing it repeatedly would be unnecessary work.
    """

    if not CONFIG_PATH.exists():
        raise FileNotFoundError(
            "Expected scoring configuration at config/weights.json. "
            "Create the file or adjust CONFIG_PATH."
        )

    data = json.loads(CONFIG_PATH.read_text())
    return ScoreWeights(**data)


# ---------------------------------------------------------------------------
# Request / response models
# ---------------------------------------------------------------------------


class ScoreRequest(BaseModel):
    """Incoming payload for the scoring endpoint."""

    apn: str = Field(..., description="Assessor parcel number for the property")
    override_data: Optional[Dict[str, Any]] = Field(
        default=None,
        description=(
            "Optional dictionary to override mocked data when testing or "
            "integrating with real services."
        ),
    )
    use_live_data: bool = Field(
        default=False,
        description="Toggle to enable live integrations once implemented.",
    )


class ScoreResponse(BaseModel):
    """Structured response for the lead score."""

    score: int
    tags: List[str]
    reasoning: List[str]
    recommendation: str
    metadata: Dict[str, Any]


# ---------------------------------------------------------------------------
# Mocked data providers (replace with real integrations as needed)
# ---------------------------------------------------------------------------


async def fetch_property_data(apn: str, overrides: Optional[Dict[str, Any]]) -> Dict[str, Any]:
    """Stub that emulates pulling property data from Airtable.

    A real implementation would authenticate against Airtable and pull
    the record matching the APN. The structure returned here contains the
    metrics needed for scoring and can be overridden via the request for
    deterministic testing.
    """

    # Example baseline data. Replace with Airtable query results.
    property_data: Dict[str, Any] = {
        "apn": apn,
        "zip_code": "33147",
        "owner_type": "Absentee",
        "year_built": 1975,
        "equity_percent": 0.52,
        "last_sale_date": "2019-03-11",
        "is_vacant": True,
        "absentee_owner": True,
        "estimated_arv": 365000,
        "estimated_repair_cost": 82000,
        "estimated_purchase_price": 210000,
    }

    if overrides:
        property_data.update(overrides)

    return property_data


async def fetch_market_insights(zip_code: str, use_live_data: bool) -> Dict[str, Any]:
    """Stub to emulate pulling market insights from search or MLS APIs."""

    # Placeholder logic. Swap with Zillow/Redfin integrations when ready.
    return {
        "zip_code": zip_code,
        "median_days_on_market": 27,
        "price_trend": "appreciating",
        "average_flip_roi": 0.19,
        "recent_sales_24mo": 2,
    }


async def fetch_cash_buyer_activity(zip_code: str, use_live_data: bool) -> Dict[str, Any]:
    """Stub to emulate cash buyer analytics for the zip code."""

    return {
        "zip_code": zip_code,
        "recent_cash_sales_90d": 18,
        "flips_last_12mo": 22,
        "active_rentals": 34,
    }


# ---------------------------------------------------------------------------
# Scoring logic
# ---------------------------------------------------------------------------


def parse_date(date_value: Optional[str]) -> Optional[datetime]:
    if not date_value:
        return None
    try:
        return datetime.fromisoformat(date_value)
    except ValueError:
        return None


def months_between(start: datetime, end: datetime) -> float:
    """Approximate number of months between two datetimes."""

    return (end - start).days / 30.44


def evaluate_metrics(
    property_data: Dict[str, Any],
    market_insights: Dict[str, Any],
    cash_activity: Dict[str, Any],
    config: ScoreWeights,
) -> Dict[str, Any]:
    """Apply scoring rules and derive tags / reasoning."""

    weights = config.weights
    thresholds = config.thresholds

    score = 0
    tags: List[str] = []
    reasoning: List[str] = []

    # 1. Property has not sold within the last 24 months.
    last_sale_date = parse_date(property_data.get("last_sale_date"))
    sold_recently = False
    if last_sale_date is None:
        score += weights.get("not_sold_24_months", 0)
        reasoning.append("No recorded sale in past 24 months")
    else:
        delta_months = months_between(last_sale_date, datetime.utcnow())
        sold_recently = delta_months <= thresholds.get("recent_sale_months", 24)
        if not sold_recently:
            score += weights.get("not_sold_24_months", 0)
            reasoning.append("No sale in 24 months")

    # 2. High equity check.
    equity_percent = property_data.get("equity_percent") or 0
    if equity_percent >= thresholds.get("equity_percent", 0.4):
        score += weights.get("high_equity", 0)
        tags.append("High Equity")
        reasoning.append(f"High equity ({equity_percent:.0%})")

    # 3. Cash buyer activity (recent cash sales).
    cash_sales = cash_activity.get("recent_cash_sales_90d", 0)
    if cash_sales >= thresholds.get("cash_sales_minimum", 15):
        score += weights.get("cash_sales", 0)
        tags.append("Cash Buyer Hotspot")
        reasoning.append(
            f"ZIP {cash_activity['zip_code']} has {cash_sales} cash sales in last 90 days"
        )

    # 4. Vacancy.
    if property_data.get("is_vacant"):
        score += weights.get("vacant", 0)
        tags.append("Vacant")
        reasoning.append("Property flagged as vacant")

    # 5. Absentee owner.
    if property_data.get("absentee_owner") or (
        isinstance(property_data.get("owner_type"), str)
        and property_data.get("owner_type", "").lower() == "absentee"
    ):
        score += weights.get("absentee_owner", 0)
        tags.append("Absentee Owner")
        reasoning.append("Absentee ownership")

    # 6. Flip activity in the area.
    flips = cash_activity.get("flips_last_12mo", 0)
    if flips >= thresholds.get("flip_activity_minimum", 15):
        score += weights.get("flip_activity", 0)
        tags.append("Flip Zone")
        reasoning.append(
            f"ZIP {cash_activity['zip_code']} shows {flips} flips in last 12 months"
        )

    # 7. Margin analysis (ARV vs repair costs).
    arv = property_data.get("estimated_arv") or 0
    repair_cost = property_data.get("estimated_repair_cost") or 0
    purchase_price = property_data.get("estimated_purchase_price") or 0
    if arv > 0 and purchase_price > 0:
        net_value = arv - repair_cost - purchase_price
        margin_ratio = net_value / arv if arv else 0
        if margin_ratio >= thresholds.get("margin_ratio", 0.3):
            score += weights.get("margin", 0)
            tags.append("Strong Margin")
            reasoning.append(
                f"Projected margin {margin_ratio:.0%} after repairs"
            )

    # Clamp score to 0-100 range just in case weight tuning exceeds bounds.
    score = max(0, min(100, score))

    # Recommendation tiering.
    if score >= thresholds.get("high_priority_cutoff", 70):
        recommendation = (
            "High-priority lead for outreach. Strong flip zone with recent cash "
            "activity and margin potential."
        )
    elif score >= thresholds.get("medium_priority_cutoff", 40):
        recommendation = "Moderate priority. Validate rehab budget and timeline."
    else:
        recommendation = "Low priority at this time. Monitor for future activity."

    return {
        "score": int(round(score)),
        "tags": sorted(set(tags)),
        "reasoning": reasoning,
        "recommendation": recommendation,
    }


# ---------------------------------------------------------------------------
# FastAPI router
# ---------------------------------------------------------------------------


router = APIRouter(prefix="/score", tags=["score"])


@router.post("/", response_model=ScoreResponse)
async def score_lead(request: ScoreRequest) -> ScoreResponse:
    """Entry point for scoring leads via HTTP."""

    try:
        config = load_weight_config()
    except FileNotFoundError as exc:  # pragma: no cover - configuration error
        raise HTTPException(status_code=500, detail=str(exc)) from exc

    property_data = await fetch_property_data(request.apn, request.override_data)
    if not property_data:
        raise HTTPException(status_code=404, detail="Property data not found")

    market_insights = await fetch_market_insights(
        property_data.get("zip_code", ""), request.use_live_data
    )
    cash_activity = await fetch_cash_buyer_activity(
        property_data.get("zip_code", ""), request.use_live_data
    )

    evaluation = evaluate_metrics(property_data, market_insights, cash_activity, config)

    response_payload = {
        **evaluation,
        "metadata": {
            "property": property_data,
            "market_insights": market_insights,
            "cash_buyer_activity": cash_activity,
        },
    }

    return ScoreResponse(**response_payload)


__all__ = ["router", "score_lead", "evaluate_metrics"]
=======
"""Agent that scores property records based on configurable weights."""
from __future__ import annotations

import json
from dataclasses import dataclass
from pathlib import Path
from typing import Any, Dict

from logger import get_logger

LOGGER = get_logger()

WEIGHTS_PATH = Path("config/weights.json")


@dataclass
class ScoreAgentConfig:
    weights_path: Path = WEIGHTS_PATH


class ScoreAgent:
    """Compute motivation score and tag for a property."""

    def __init__(self, config: ScoreAgentConfig | None = None) -> None:
        self.config = config or ScoreAgentConfig()
        self.weights = self._load_weights()

    def _load_weights(self) -> Dict[str, Any]:
        if not self.config.weights_path.exists():
            LOGGER.warning("Weights file missing at %s", self.config.weights_path)
            return {"base_score": 0, "fields": {}, "motivation_thresholds": {}}
        with self.config.weights_path.open("r", encoding="utf-8") as fh:
            return json.load(fh)

    def _save_weights(self) -> None:
        with self.config.weights_path.open("w", encoding="utf-8") as fh:
            json.dump(self.weights, fh, indent=2)

    def score(self, payload: Dict[str, Any]) -> Dict[str, Any]:
        score = float(self.weights.get("base_score", 0))
        details: Dict[str, float] = {}
        fields = self.weights.get("fields", {})

        for key, value in fields.items():
            contribution = self._evaluate_field(key, value, payload)
            if contribution:
                details[key] = contribution
                score += contribution

        score = max(0, min(100, score))
        motivation = self._label(score)
        return {"score": round(score, 2), "motivation": motivation, "contributions": details}

    def _evaluate_field(self, key: str, rule: Any, payload: Dict[str, Any]) -> float:
        value = payload.get(key)
        if isinstance(rule, (int, float)):
            if isinstance(value, bool) and value:
                return float(rule)
            if isinstance(value, (int, float)) and value:
                return float(rule)
            if isinstance(value, str) and value.lower() in {"yes", "true"}:
                return float(rule)
            return 0.0

        if isinstance(rule, dict):
            if "thresholds" in rule:
                return self._evaluate_thresholds(rule["thresholds"], value)
        return 0.0

    @staticmethod
    def _evaluate_thresholds(thresholds: list[Dict[str, Any]], value: Any) -> float:
        if value is None:
            return 0.0
        try:
            numeric_value = float(value)
        except (TypeError, ValueError):
            return 0.0
        best_score = 0.0
        for threshold in thresholds:
            min_value = threshold.get("min")
            max_days = threshold.get("max_days")
            if min_value is not None and numeric_value >= float(min_value):
                best_score = max(best_score, float(threshold.get("score", 0)))
            if max_days is not None and numeric_value <= float(max_days):
                best_score = max(best_score, float(threshold.get("score", 0)))
        return best_score

    def _label(self, score: float) -> str:
        thresholds = self.weights.get("motivation_thresholds", {})
        high = thresholds.get("high", 75)
        medium = thresholds.get("medium", 45)
        if score >= high:
            return "high"
        if score >= medium:
            return "medium"
        return "low"

    def update_weights(self, updates: Dict[str, Any]) -> None:
        self.weights.update(updates)
        self._save_weights()


__all__ = ["ScoreAgent", "ScoreAgentConfig"]
>>>>>>> 0336aaeb
<|MERGE_RESOLUTION|>--- conflicted
+++ resolved
@@ -1,4 +1,3 @@
-<<<<<<< HEAD
 """Lead scoring agent for evaluating real estate opportunities.
 
 This module exposes a FastAPI router that accepts a property identifier
@@ -310,7 +309,6 @@
 
 
 __all__ = ["router", "score_lead", "evaluate_metrics"]
-=======
 """Agent that scores property records based on configurable weights."""
 from __future__ import annotations
 
@@ -413,5 +411,4 @@
         self._save_weights()
 
 
-__all__ = ["ScoreAgent", "ScoreAgentConfig"]
->>>>>>> 0336aaeb
+__all__ = ["ScoreAgent", "ScoreAgentConfig"]