--- conflicted
+++ resolved
@@ -1,14 +1,10 @@
-<<<<<<< HEAD
 """FastAPI application wiring agent endpoints together."""
 
-=======
 """Entry point for the FastAPI application."""
->>>>>>> 7a6609f5
 from __future__ import annotations
 
 from fastapi import FastAPI
 
-<<<<<<< HEAD
 from agents import (
     cash_offer_generator_agent,
     creative_finance_agent,
@@ -39,7 +35,6 @@
 
 
 app = create_app()
-=======
 from api.routes import router as agent_router
 
 app = FastAPI(title="Real Estate AI Core")
@@ -48,5 +43,4 @@
 
 @app.get("/health")
 def health() -> dict:
-    return {"status": "ok"}
->>>>>>> 7a6609f5
+    return {"status": "ok"}